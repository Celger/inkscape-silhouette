--- conflicted
+++ resolved
@@ -81,21 +81,14 @@
 # 2016-12-18, jw, v1.19 -- support for dashed lines added. Thanks to mehtank
 #			  https://github.com/fablabnbg/inkscape-silhouette/pull/33
 #                         Added new cutting strategy "Minimized Traveling"
-<<<<<<< HEAD
-# 2019-08-03, jw, v1.22 - merged cameo3 autoblase code, added a copy of pyusb-1.0.2 to be used as a 
-#                         fallback on any platform.
-
-__version__ = '1.22'	# Keep in sync with sendto_silhouette.inx ca line 79
-__author__ = 'Juergen Weigert <juewei@fabmail.org> and contributors'
-=======
 #                         Added parameter for blade diameter
 # 2018-06-01, jw, v1.20 -- Make it compile again. Hmm.
 # 2019-07-25, jw, v1.21 -- merge from github.com/olegdeezus/inkscape-silhouette
 #                          merge from fablabnbg
-
-__version__ = '1.21'	# Keep in sync with sendto_silhouette.inx ca line 79
+# 2019-08-03, jw, v1.22 - added a copy of pyusb-1.0.2 as a fallback on any platform.
+
+__version__ = '1.22'	# Keep in sync with sendto_silhouette.inx ca line 79
 __author__ = 'Juergen Weigert <juergen@fabmail.org> and contributors'
->>>>>>> 2a7f6f51
 
 import sys, os, shutil, time, logging, tempfile, math, re
 
